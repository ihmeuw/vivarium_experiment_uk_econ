"""Adapted from vivarium tutorial https://vivarium.readthedocs.io/en/latest/tutorials/disease_model.html
"""

import pandas as pd
import numpy as np
import scipy.stats, scipy.interpolate

from vivarium.framework.engine import Builder
from vivarium.framework.population import SimulantData
from vivarium.framework.event import Event

from vivarium_experiment_uk_econ.external_data.data import LOCAL_DATA_DIR

class BasePopulation:
    """Generates a base population with a uniform distribution of age and sex.

    Attributes
    ----------
    configuration_defaults :
        A set of default configuration values for this component. These can be
        overwritten in the simulation model specification or by providing
        override values when constructing an interactive simulation.
    """

    configuration_defaults = {
        'population': {
            # The range of ages to be generated in the initial population
            'age_start': 0,
            'age_end': 100,
            # Note: There is also a 'population_size' key.
        },
    }

    def __init__(self):
        self.name = 'base_population'

    def setup(self, builder: Builder):
        """Performs this component's simulation setup.

        The ``setup`` method is automatically called by the simulation
        framework. The framework passes in a ``builder`` object which
        provides access to a variety of framework subsystems and metadata.

        Parameters
        ----------
        builder :
            Access to simulation tools and subsystems.
        """
        self.config = builder.configuration

        self.with_common_random_numbers = bool(self.config.randomness.key_columns)
        self.register = builder.randomness.register_simulants
        if (self.with_common_random_numbers
                and not ['entrance_time', 'age'] == self.config.randomness.key_columns):
            raise ValueError("If running with CRN, you must specify ['entrance_time', 'age'] as"
                             "the randomness key columns.")

        self.age_randomness = builder.randomness.get_stream('age_initialization',
                                                            for_initialization=self.with_common_random_numbers)
        self.sex_randomness = builder.randomness.get_stream('sex_initialization')

        columns_created = ['age', 'sex', 'alive', 'entrance_time']
        builder.population.initializes_simulants(self.on_initialize_simulants,
                                                 creates_columns=columns_created)

        self.population_view = builder.population.get_view(columns_created)

        builder.event.register_listener('time_step', self.age_simulants)

    def on_initialize_simulants(self, pop_data: SimulantData):
        """Called by the simulation whenever new simulants are added.

        This component is responsible for creating and filling four columns
        in the population state table:

        'age' :
            The age of the simulant in fractional years.
        'sex' :
            The sex of the simulant. One of {'Male', 'Female'}
        'alive' :
            Whether or not the simulant is alive. One of {'alive', 'dead'}
        'entrance_time' :
            The time that the simulant entered the simulation. The 'birthday'
            for simulants that enter as newborns. A `pandas.Timestamp`.

        Parameters
        ----------
        pop_data :
            A record containing the index of the new simulants, the
            start of the time step the simulants are added on, the width
            of the time step, and the age boundaries for the simulants to
            generate.

        """

        age_start = self.config.population.age_start
        age_end = self.config.population.age_end
        if age_start == age_end:
            age_window = pop_data.creation_window / pd.Timedelta(days=365)
        else:
            age_window = age_end - age_start

        age_draw = self.age_randomness.get_draw(pop_data.index)
        age = age_start + age_draw * age_window

        if self.with_common_random_numbers:
            population = pd.DataFrame({'entrance_time': pop_data.creation_time,
                                       'age': age.values}, index=pop_data.index)
            self.register(population)
            population['sex'] = self.sex_randomness.choice(pop_data.index, ['Male', 'Female'])
            population['alive'] = 'alive'
        else:
            population = pd.DataFrame(
                {'age': age.values,
                 'sex': self.sex_randomness.choice(pop_data.index, ['Male', 'Female']),
                 'alive': pd.Series('alive', index=pop_data.index),
                 'entrance_time': pop_data.creation_time},
                index=pop_data.index)

        self.population_view.update(population)

    def age_simulants(self, event: Event):
        """Updates simulant age on every time step.

        Parameters
        ----------
        event :
            An event object emitted by the simulation containing an index
            representing the simulants affected by the event and timing
            information.
        """
        population = self.population_view.get(event.index, query="alive == 'alive'")
        population['age'] += event.step_size / pd.Timedelta(days=365)
        self.population_view.update(population)



class Mortality:
    """Introduces death into the simulation.

    Attributes
    ----------
    configuration_defaults :
        A set of default configuration values for this component. These can be
        overwritten in the simulation model specification or by providing
        override values when constructing an interactive simulation.
    """

    configuration_defaults = {
        'mortality': {
            'mortality_rate': 0.01,
        }
    }

    def __init__(self):
        self.name = 'mortality'

    def setup(self, builder: Builder):
        """Performs this component's simulation setup.

        The ``setup`` method is automatically called by the simulation
        framework. The framework passes in a ``builder`` object which
        provides access to a variety of framework subsystems and metadata.

        Parameters
        ----------
        builder :
            Access to simulation tools and subsystems.
        """
        self.config = builder.configuration.mortality
        self.population_view = builder.population.get_view(['alive'], query="alive == 'alive'")
        self.randomness = builder.randomness.get_stream('mortality')

        self.mortality_rate = builder.value.register_rate_producer('mortality_rate', source=self.base_mortality_rate)

        builder.event.register_listener('time_step', self.determine_deaths)

    def base_mortality_rate(self, index: pd.Index) -> pd.Series:
        """Computes the base mortality rate for every individual.

        Parameters
        ----------
        index :
            A representation of the simulants to compute the base mortality
            rate for.

        Returns
        -------
            The base mortality rate for all simulants in the index.
        """
        return pd.Series(self.config.mortality_rate, index=index)

    def determine_deaths(self, event: Event):
        """Determines who dies each time step.

        Parameters
        ----------
        event :
            An event object emitted by the simulation containing an index
            representing the simulants affected by the event and timing
            information.
        """
        effective_rate = self.mortality_rate(event.index)
        effective_probability = 1 - np.exp(-effective_rate)
        draw = self.randomness.get_draw(event.index)
        affected_simulants = draw < effective_probability
        self.population_view.update(pd.Series('dead', index=event.index[affected_simulants]))


class Income:
    """Adds income attributes as pipelines (income = before-tax income;
    after_tax_income and tax_amount are what you would guess, and
    net_income is a pipeline which will be modified to include after
    tax income plus share of non-health tax benefits), based on
    income_propensity column that is added to population table
    (initialized on creation)

    """

    def __init__(self):
        self.name = 'income'

    def setup(self, builder: Builder):
        self.config = builder.configuration
        self.income_randomness = builder.randomness.get_stream('income_initialization')

        columns_created = ['income_propensity', 'taxes'] + [f'utility_{eps}' for eps in utility_epsilon_list]
        builder.population.initializes_simulants(self.on_initialize_simulants,
                                                 creates_columns=columns_created)
        self.population_view = builder.population.get_view(columns_created, query="alive == 'alive'")

        self.clock = builder.time.clock()

        self.income = builder.value.register_value_producer('income', source=self.get_income)
        self.after_tax_income = builder.value.register_value_producer('after_tax_income', source=self.get_after_tax_income)
        self.tax_amount = builder.value.register_value_producer('tax_amount', source=self.get_tax_amount)
        self.net_income = builder.value.register_value_producer('net_income', source=self.get_net_income)

        # load data on income, make interpolaters
        self.income_func = {}
        for when in ['before_tax', 'after_tax']:
            fname = LOCAL_DATA_DIR.joinpath('income_data.xlsx')
            df = pd.read_excel(fname, sheetname=f'{when}_income', index_col='percentile')
            self.income_func[when] = \
                        scipy.interpolate.interp2d(df.index, df.columns, df.values.T)

        builder.event.register_listener('time_step', self.accrue_values)

    def on_initialize_simulants(self, pop_data: SimulantData):
        income_propensity = self.income_randomness.get_draw(pop_data.index)
        population = pd.DataFrame({
            'income_propensity': income_propensity,
            })
        for eps in utility_epsilon_list:
            population[f'utility_{eps}'] = 0.0
        population['taxes'] = 0.0
        self.population_view.update(population)

    def get_income(self, index: pd.Index) -> pd.Series:
        year = self.clock().year
        pop = self.population_view.get(index)
        return self.income_func['before_tax'](100*pop.income_propensity, year)

    def get_after_tax_income(self, index: pd.Index) -> pd.Series:
        year = self.clock().year
        pop = self.population_view.get(index)
        return self.income_func['after_tax'](100*pop.income_propensity, year)

    def get_tax_amount(self, index: pd.Index) -> pd.Series:
        return self.income(index) - self.after_tax_income(index)

    def get_net_income(self, index: pd.Index) -> pd.Series:
        return self.after_tax_income(index)

    def accrue_values(self, event: Event):
        """increment taxes and utility for each individual

        Parameters
        ----------
        event :
            An event object emitted by the simulation containing an index
            representing the simulants affected by the event and timing
            information.
        """
        pop = self.population_view.get(event.index)
        step_size = event.step_size / pd.Timedelta('365.25 days')

<<<<<<< HEAD
<<<<<<< HEAD
=======
>>>>>>> aa6935a0
        # Our utility follows utility function from Atkinson, Measurement
        # of Inequality (p. 251)
        # U(y) = A + B y**(1-eps)/(1-eps) if eps \neq 1
        #      = log(y)                   if eps = 1

        # Atkinson varied eps from 1 to 2.5, but I don't know what A
        # or B should be.  How about A = 0 and B = 1?

<<<<<<< HEAD
        eps = .5
        if eps == 1:
            utility_rate = np.log(self.net_income(event.index))
        elif eps == 0:
            utility_rate = self.net_income(event.index)
        else:
            utility_rate = (self.net_income(event.index))**(1-eps) / (1-eps)
            
        # TODO: use economist-approved utility function
        utility_rate = np.log(self.net_income(event.index))
        pop.utility += utility_rate * step_size
=======
        for eps in utility_epsilon_list:
            if eps == 1:
                utility_rate = np.log(self.net_income(event.index))
            elif eps == 0:
                utility_rate = self.net_income(event.index)
            else:
                utility_rate = (self.net_income(event.index))**(1-eps) / (1-eps)

            pop[f'utility_{eps}'] += utility_rate * step_size
>>>>>>> aa6935a0

        taxes = self.tax_amount(event.index)
        pop.taxes += taxes * step_size

        self.population_view.update(pop)


class Taxes:
    """Adds tax burden and benefits, initialized on creation

    Attributes
    ----------
    configuration_defaults :
        A set of default configuration values for this component. These can be
        overwritten in the simulation model specification or by providing
        override values when constructing an interactive simulation.
    """

    configuration_defaults = {
        'taxes' : {
            'non_health_fraction': .9,  # TODO: find this fraction empirically from GHE estimates
            'health_benefit': 0.0001,
        }
    }

    def __init__(self):
        self.name = 'taxes'

    def setup(self, builder: Builder):
        self.config = builder.configuration

        self.population_view = builder.population.get_view(['income_propensity'], query="alive == 'alive'")

        self.individual_taxes = builder.value.get_value('tax_amount')
        self.total_taxes = builder.value.register_value_producer('total_taxes', source=self.get_total_taxes)
        builder.value.register_value_modifier('net_income', modifier=self.increase_net_income)
        builder.value.register_value_modifier('mortality_rate', modifier=self.reduce_mortality)

    def get_total_taxes(self, index: pd.Index) -> float:
        return np.sum(self.individual_taxes(index))

    def increase_net_income(self, index: pd.Index, net_income: pd.Series) -> pd.Series:
        return (net_income 
                + self.config.taxes.non_health_fraction * self.total_taxes(index) / len(index))

    def reduce_mortality(self, index: pd.Index, mortality_rate: pd.Series) -> pd.Series:
        return mortality_rate - self.config.taxes.health_benefit


class UtilityObserver():
    def __init__(self):
        self.name = 'utility_observer'

    def setup(self, builder):
        self.config = builder.configuration
        self.total_taxes = builder.value.get_value('total_taxes')

        self.population_view = builder.population.get_view(['alive', 'taxes'] + 
                                    [f'utility_{eps}' for eps in utility_epsilon_list])
        self.gross_income = builder.value.get_value('income')
        self.net_income = builder.value.get_value('net_income')
        builder.value.register_value_modifier('metrics', modifier=self.metrics)

    def metrics(self, index, metrics):
        pop = self.population_view.get(index)
        metrics.update({'death_count': np.sum(pop.alive == 'dead'),
                        'taxes_spent_on_health': (1-self.config.taxes.non_health_fraction) * np.sum(pop.taxes),
                        'gdp_pc': self.gross_income(index).mean(),
                    })
        for eps in utility_epsilon_list:
            metrics[f'utility_{eps}'] = np.sum(pop[f'utility_{eps}'])

        return metrics

utility_epsilon_list = np.linspace(0, 1, 10)<|MERGE_RESOLUTION|>--- conflicted
+++ resolved
@@ -285,10 +285,6 @@
         pop = self.population_view.get(event.index)
         step_size = event.step_size / pd.Timedelta('365.25 days')
 
-<<<<<<< HEAD
-<<<<<<< HEAD
-=======
->>>>>>> aa6935a0
         # Our utility follows utility function from Atkinson, Measurement
         # of Inequality (p. 251)
         # U(y) = A + B y**(1-eps)/(1-eps) if eps \neq 1
@@ -297,19 +293,6 @@
         # Atkinson varied eps from 1 to 2.5, but I don't know what A
         # or B should be.  How about A = 0 and B = 1?
 
-<<<<<<< HEAD
-        eps = .5
-        if eps == 1:
-            utility_rate = np.log(self.net_income(event.index))
-        elif eps == 0:
-            utility_rate = self.net_income(event.index)
-        else:
-            utility_rate = (self.net_income(event.index))**(1-eps) / (1-eps)
-            
-        # TODO: use economist-approved utility function
-        utility_rate = np.log(self.net_income(event.index))
-        pop.utility += utility_rate * step_size
-=======
         for eps in utility_epsilon_list:
             if eps == 1:
                 utility_rate = np.log(self.net_income(event.index))
@@ -319,7 +302,6 @@
                 utility_rate = (self.net_income(event.index))**(1-eps) / (1-eps)
 
             pop[f'utility_{eps}'] += utility_rate * step_size
->>>>>>> aa6935a0
 
         taxes = self.tax_amount(event.index)
         pop.taxes += taxes * step_size
